import { type PlatformInfo, Runtime, DetectPlatform, CreateUnsupportedPlatformError } from './Platform';
import * as FetchProviderNodeWebkit from './FetchProviderNodeWebkit';
import * as FetchProviderBrowser from './FetchProviderBrowser';

export type PreloadAction = (win: typeof window, frame: typeof window) => void;

const fail = function() {
    throw new Error();
};

let request: new (input: RequestInfo, init?: RequestInit) => FetchRequest;

export class FetchRequest extends Request {
    public constructor(input: RequestInfo, init?: RequestInit) {
        super(input, init);
        return new request(input, init);
    }
}

let fetch: (request: FetchRequest) => Promise<Response> = fail;
export function Fetch(request: FetchRequest) {
    return fetch(request);
}

let fetchHTML: (request: FetchRequest) => Promise<Document> = fail;
export function FetchHTML(request: FetchRequest): Promise<Document> {
    return fetchHTML(request);
}

let fetchJSON: <TResult>(request: FetchRequest) => Promise<TResult> = fail;
export function FetchJSON<TResult>(request: FetchRequest): Promise<TResult> {
    return fetchJSON<TResult>(request);
}

let fetchCSS: <T extends HTMLElement>(request: FetchRequest, query: string) => Promise<T[]> = fail;
export function FetchCSS<T extends HTMLElement>(request: FetchRequest, query: string): Promise<T[]> {
    return fetchCSS<T>(request, query);
}

<<<<<<< HEAD
=======
let fetchGraphQL: <TResult>(request: FetchRequest, operationName: string, query: string, variables : string) => Promise<TResult> = fail;
export function FetchGraphQL<TResult>(request: FetchRequest, operationName: string, query: string, variables : string): Promise<TResult> {
    return fetchGraphQL(request, operationName, query, variables);
}

let fetchRegex: (request: FetchRequest, regex: RegExp) => Promise<string[]> = fail;
export function FetchRegex(request: FetchRequest, regex: RegExp) {
    return fetchRegex(request, regex);
}

>>>>>>> 18a3e17f
let fetchWindowCSS: <T extends HTMLElement>(request: FetchRequest, query: string, delay: number, timeout?: number) => Promise<T[]> = fail;
/**
 * Open the given {@link request} in a new browser window and execute the given {@link query}.
 * @param request - ...
 * @param query - The CSS query that will be performed for the DOM of the browser window
 * @param delay - The time [ms] to wait after the window was fully loaded and before the {@link query} will be executed
 * @param timeout - The maximum time [ms] to wait for the result before a timeout error is thrown (excluding the {@link delay})
 */
export function FetchWindowCSS<T extends HTMLElement>(request: FetchRequest, query: string, delay = 0, timeout?: number): Promise<T[]> {
    return fetchWindowCSS(request, query, delay, timeout);
}

let fetchWindowScript: <T>(request: FetchRequest, script: string, delay: number, timeout?: number) => Promise<T> = fail;
/**
 * Open the given {@link request} in a new browser window and inject the given {@link script}.
 * @param request - ...
 * @param script - The JavaScript that will be evaluated within the browser window
 * @param delay - The time [ms] to wait after the window was fully loaded and before the {@link script} will be injected
 * @param timeout - The maximum time [ms] to wait for the result before a timeout error is thrown (excluding the {@link delay})
 */
export function FetchWindowScript<T>(request: FetchRequest, script: string, delay = 0, timeout?: number): Promise<T> {
    return fetchWindowScript(request, script, delay, timeout);
}

let fetchWindowPreloadScript: <T>(request: FetchRequest, preload: PreloadAction, script: string, delay: number, timeout?: number) => Promise<T> = fail;
/**
 * Open the given {@link request} in a new browser window and inject the given {@link script}.
 * @param request - ...
 * @param preload - ...
 * @param script - The JavaScript that will be evaluated within the browser window
 * @param delay - The time [ms] to wait after the window was fully loaded and before the {@link script} will be injected
 * @param timeout - The maximum time [ms] to wait for the result before a timeout error is thrown (excluding the {@link delay})
 */
export function FetchWindowPreloadScript<T>(request: FetchRequest, preload: PreloadAction, script: string, delay = 0, timeout?: number): Promise<T> {
    return fetchWindowPreloadScript(request, preload, script, delay, timeout);
}

export function Initialize(info?: PlatformInfo): void {

    info = info ?? DetectPlatform();

    if(info.Runtime === Runtime.NodeWebkit) {
        FetchProviderNodeWebkit.Initialize();
        request = FetchProviderNodeWebkit.FetchRequest;
        fetch = FetchProviderNodeWebkit.Fetch;
        fetchHTML = FetchProviderNodeWebkit.FetchHTML;
        fetchJSON = FetchProviderNodeWebkit.FetchJSON;
        fetchCSS = FetchProviderNodeWebkit.FetchCSS;
        fetchWindowCSS = FetchProviderNodeWebkit.FetchWindowCSS;
        fetchWindowScript = FetchProviderNodeWebkit.FetchWindowScript;
        fetchWindowPreloadScript = FetchProviderNodeWebkit.FetchWindowPreloadScript;
<<<<<<< HEAD
=======
        fetchGraphQL = FetchProviderNodeWebkit.FetchGraphQL;
        fetchRegex = FetchProviderNodeWebkit.FetchRegex;
>>>>>>> 18a3e17f
        return;
    }

    if([ Runtime.Chrome, Runtime.Gecko, Runtime.WebKit ].includes(info.Runtime)) {
        FetchProviderBrowser.Initialize();
        request = FetchProviderBrowser.FetchRequest;
        fetch = FetchProviderBrowser.Fetch;
        fetchHTML = FetchProviderNodeWebkit.FetchHTML;
        fetchJSON = FetchProviderNodeWebkit.FetchJSON;
        fetchCSS = FetchProviderNodeWebkit.FetchCSS;
        fetchWindowCSS = FetchProviderBrowser.FetchWindowCSS;
        fetchWindowScript = FetchProviderBrowser.FetchWindowScript;
        fetchWindowPreloadScript = FetchProviderBrowser.FetchWindowPreloadScript;
<<<<<<< HEAD
=======
        fetchGraphQL = FetchProviderNodeWebkit.FetchGraphQL;
        fetchRegex = FetchProviderNodeWebkit.FetchRegex;
>>>>>>> 18a3e17f
        return;
    }

    throw CreateUnsupportedPlatformError(info);
}<|MERGE_RESOLUTION|>--- conflicted
+++ resolved
@@ -37,8 +37,6 @@
     return fetchCSS<T>(request, query);
 }
 
-<<<<<<< HEAD
-=======
 let fetchGraphQL: <TResult>(request: FetchRequest, operationName: string, query: string, variables : string) => Promise<TResult> = fail;
 export function FetchGraphQL<TResult>(request: FetchRequest, operationName: string, query: string, variables : string): Promise<TResult> {
     return fetchGraphQL(request, operationName, query, variables);
@@ -49,7 +47,6 @@
     return fetchRegex(request, regex);
 }
 
->>>>>>> 18a3e17f
 let fetchWindowCSS: <T extends HTMLElement>(request: FetchRequest, query: string, delay: number, timeout?: number) => Promise<T[]> = fail;
 /**
  * Open the given {@link request} in a new browser window and execute the given {@link query}.
@@ -101,11 +98,8 @@
         fetchWindowCSS = FetchProviderNodeWebkit.FetchWindowCSS;
         fetchWindowScript = FetchProviderNodeWebkit.FetchWindowScript;
         fetchWindowPreloadScript = FetchProviderNodeWebkit.FetchWindowPreloadScript;
-<<<<<<< HEAD
-=======
         fetchGraphQL = FetchProviderNodeWebkit.FetchGraphQL;
         fetchRegex = FetchProviderNodeWebkit.FetchRegex;
->>>>>>> 18a3e17f
         return;
     }
 
@@ -119,11 +113,8 @@
         fetchWindowCSS = FetchProviderBrowser.FetchWindowCSS;
         fetchWindowScript = FetchProviderBrowser.FetchWindowScript;
         fetchWindowPreloadScript = FetchProviderBrowser.FetchWindowPreloadScript;
-<<<<<<< HEAD
-=======
         fetchGraphQL = FetchProviderNodeWebkit.FetchGraphQL;
         fetchRegex = FetchProviderNodeWebkit.FetchRegex;
->>>>>>> 18a3e17f
         return;
     }
 
